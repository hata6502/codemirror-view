--- conflicted
+++ resolved
@@ -1,11 +1,6 @@
 {
-<<<<<<< HEAD
   "name": "@hata6502/codemirror-view",
-  "version": "0.18.19",
-=======
-  "name": "@codemirror/view",
   "version": "0.19.9",
->>>>>>> 63193de5
   "description": "DOM view component for the CodeMirror code editor",
   "scripts": {
     "test": "cm-runtests",
