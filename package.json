{
<<<<<<< HEAD
  "name": "@hata6502/codemirror-view",
  "version": "0.18.18",
=======
  "name": "@codemirror/view",
  "version": "0.18.19",
>>>>>>> de42fed4
  "description": "DOM view component for the CodeMirror code editor",
  "scripts": {
    "test": "cm-runtests",
    "prepare": "cm-buildhelper src/index.ts"
  },
  "keywords": [
    "editor",
    "code"
  ],
  "author": {
    "name": "Marijn Haverbeke",
    "email": "marijnh@gmail.com",
    "url": "http://marijnhaverbeke.nl"
  },
  "type": "module",
  "main": "dist/index.cjs",
  "exports": {
    "import": "./dist/index.js",
    "require": "./dist/index.cjs"
  },
  "types": "dist/index.d.ts",
  "module": "dist/index.js",
  "sideEffects": false,
  "license": "MIT",
  "dependencies": {
    "@codemirror/rangeset": "^0.18.2",
    "@codemirror/state": "^0.18.0",
    "@codemirror/text": "^0.18.1",
    "style-mod": "^4.0.0",
    "w3c-keyname": "^2.2.4"
  },
  "devDependencies": {
    "@codemirror/buildhelper": "^0.1.6"
  },
  "repository": {
    "type": "git",
    "url": "https://github.com/codemirror/view.git"
  }
}<|MERGE_RESOLUTION|>--- conflicted
+++ resolved
@@ -1,11 +1,6 @@
 {
-<<<<<<< HEAD
   "name": "@hata6502/codemirror-view",
-  "version": "0.18.18",
-=======
-  "name": "@codemirror/view",
   "version": "0.18.19",
->>>>>>> de42fed4
   "description": "DOM view component for the CodeMirror code editor",
   "scripts": {
     "test": "cm-runtests",
